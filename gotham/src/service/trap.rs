//! Defines functionality for processing a request and trapping errors and panics in response
//! generation.

use std::any::Any;
use std::error::Error;
use std::panic::{catch_unwind, AssertUnwindSafe};
use std::{io, mem};

use futures::future::{self, Future, FutureResult, IntoFuture};
use futures::Async;
use hyper::{self, Response, StatusCode};

use handler::{Handler, HandlerError, IntoResponse, NewHandler};
use service::timing::Timer;
use state::{request_id, State};

/// Instantiates a `Handler` from the given `NewHandler`, and invokes it with the request. If a
/// panic occurs from `NewHandler::new_handler` or `Handler::handle`, it is trapped and will result
/// in a `500 Internal Server Error` response.
///
/// Timing information is recorded and logged, except in the case of a panic where the timer is
/// moved and cannot be recovered.
<<<<<<< HEAD
pub(super) fn call_handler<'a, B, T>(
    t: &T,
    state: AssertUnwindSafe<State>,
) -> Box<Future<Item = Response<B>, Error = hyper::Error> + Send + 'a>
=======
pub(super) fn call_handler<'a, T>(
    t: &T,
    state: AssertUnwindSafe<State>,
) -> Box<Future<Item = Response, Error = hyper::Error> + Send + 'a>
>>>>>>> 13ef997e
where
    T: NewHandler + 'a,
{
    let timer = Timer::new();

    let res = catch_unwind(move || {
        // Hyper doesn't allow us to present an affine-typed `Handler` interface directly. We have
        // to emulate the promise given by hyper's documentation, by creating a `Handler` value and
        // immediately consuming it.
        t.new_handler()
            .into_future()
            .map_err(|e| e.into())
            .and_then(move |handler| {
                let AssertUnwindSafe(state) = state;

                handler.handle(state).then(move |result| match result {
                    Ok((state, res)) => finalize_success_response(timer, state, res),
                    Err((state, err)) => finalize_error_response(timer, state, err),
                })
            })
    });

    match res {
        Ok(f) => Box::new(
            UnwindSafeFuture::new(f)
                .catch_unwind()
                .then(finalize_catch_unwind_response),
        ),
        Err(_) => Box::new(finalize_panic_response(timer)),
    }
}

fn finalize_success_response<B>(
    timer: Timer,
    state: State,
    response: Response<B>,
) -> FutureResult<Response<B>, hyper::Error> {
    let timing = timer.elapsed(&state);

    info!(
        "[RESPONSE][{}][{}][{}][{}]",
        request_id(&state),
        response.version(),
        response.status(),
        timing
    );

    future::ok(timing.add_to_response(response))
}

fn finalize_error_response<B>(
    timer: Timer,
    state: State,
    err: HandlerError,
) -> FutureResult<Response<B>, hyper::Error> {
    let timing = timer.elapsed(&state);

    {
        // HandlerError::cause() is far more interesting for logging, but the
        // API doesn't guarantee its presence (even though it always is).
        let err_description = err.cause()
            .map(Error::description)
            .unwrap_or(err.description());

        error!(
            "[ERROR][{}][Error: {}][{}]",
            request_id(&state),
            err_description,
            timing
        );
    }

    future::ok(err.into_response(&state))
}

fn finalize_panic_response<B>(timer: Timer) -> FutureResult<Response<B>, hyper::Error> {
    let timing = timer.elapsed_no_logging();

    error!(
        "[PANIC][A panic occurred while invoking the handler][{}]",
        timing
    );

    future::ok(Response::new().with_status(StatusCode::INTERNAL_SERVER_ERROR))
}

fn finalize_catch_unwind_response<B>(
    result: Result<Result<Response<B>, hyper::Error>, Box<Any + Send>>,
) -> FutureResult<Response<B>, hyper::Error> {
    let response = result
        .unwrap_or_else(|_| {
            let e = io::Error::new(
                io::ErrorKind::Other,
                "Attempting to poll the future caused a panic",
            );

            Err(hyper::Error::Io(e))
        })
        .unwrap_or_else(|_| {
            error!("[PANIC][A panic occurred while polling the future]");
            Response::new().with_status(StatusCode::INTERNAL_SERVER_ERROR)
        });

    future::ok(response)
}

/// Wraps a future to ensure that a panic does not escape and terminate the event loop.
enum UnwindSafeFuture<F>
where
    F: Future<Error = hyper::Error> + Send,
{
    /// The future is available for polling.
    Available(AssertUnwindSafe<F>),

    /// The future has been poisoned because a previous call to `poll` caused a panic.
    Poisoned,
}

impl<F> Future for UnwindSafeFuture<F>
where
    F: Future<Error = hyper::Error> + Send,
{
    type Item = F::Item;
    type Error = hyper::Error;

    fn poll(&mut self) -> Result<Async<Self::Item>, hyper::Error> {
        // Mark as poisoned in case `f.poll()` panics below.
        match mem::replace(self, UnwindSafeFuture::Poisoned) {
            UnwindSafeFuture::Available(mut f) => {
                let r = f.poll();
                // Replace with the original value again, now that the potential panic has not
                // occurred. This allows for a poll to occur next time.
                *self = UnwindSafeFuture::Available(f);
                r
            }
            UnwindSafeFuture::Poisoned => {
                let e = io::Error::new(
                    io::ErrorKind::Other,
                    "Poisoned future due to previous panic",
                );

                Err(hyper::Error::Io(e))
            }
        }
    }
}

impl<F> UnwindSafeFuture<F>
where
    F: Future<Error = hyper::Error> + Send,
{
    fn new(f: F) -> UnwindSafeFuture<F> {
        UnwindSafeFuture::Available(AssertUnwindSafe(f))
    }
}

#[cfg(test)]
mod tests {
    use super::*;

    use std::io;

    use hyper::{HeaderMap, StatusCode};

    use handler::{HandlerFuture, IntoHandlerError};
    use helpers::http::response::create_response;
    use state::set_request_id;

    #[test]
    fn success() {
        let new_handler = || {
            Ok(|state| {
                let res = create_response(&state, StatusCode::ACCEPTED, None);
                (state, res)
            })
        };

        let mut state = State::new();
        state.put(HeaderMap::new());
        set_request_id(&mut state);

        let r = call_handler(&new_handler, AssertUnwindSafe(state));
        let response = r.wait().unwrap();
        assert_eq!(response.status(), StatusCode::ACCEPTED);
    }

    #[test]
    fn async_success_repeat_poll() {
        let new_handler = || {
            Ok(|state| {
                let f = future::lazy(move || {
                    let res = create_response(&state, StatusCode::ACCEPTED, None);
                    future::ok((state, res))
                });

                let f = future::lazy(move || f);
                let f = future::lazy(move || f);
                let f = future::lazy(move || f);

                Box::new(f) as Box<HandlerFuture>
            })
        };

        let mut state = State::new();
        state.put(HeaderMap::new());
        set_request_id(&mut state);

        let r = call_handler(&new_handler, AssertUnwindSafe(state));
        let response = r.wait().unwrap();
        assert_eq!(response.status(), StatusCode::ACCEPTED);
    }

    #[test]
    fn error() {
        let new_handler = || {
            Ok(|state| {
                Box::new(future::err((
                    state,
                    io::Error::last_os_error().into_handler_error(),
                ))) as Box<HandlerFuture>
            })
        };

        let mut state = State::new();
        state.put(HeaderMap::new());
        set_request_id(&mut state);

        let r = call_handler(&new_handler, AssertUnwindSafe(state));
        let response = r.wait().unwrap();
        assert_eq!(response.status(), StatusCode::INTERNAL_SERVER_ERROR);
    }

    #[test]
    fn panic() {
        let new_handler = || {
            Ok(|_| {
                let val: Option<Box<HandlerFuture>> = None;
                val.expect("test panic")
            })
        };

        let mut state = State::new();
        state.put(HeaderMap::new());
        set_request_id(&mut state);

        let r = call_handler(&new_handler, AssertUnwindSafe(state));
        let response = r.wait().unwrap();
        assert_eq!(response.status(), StatusCode::INTERNAL_SERVER_ERROR);
    }

    #[test]
    fn async_panic() {
        let new_handler = || {
            Ok(|_| {
                let val: Option<Box<HandlerFuture>> = None;
                Box::new(future::lazy(move || val.expect("test panic"))) as Box<HandlerFuture>
            })
        };

        let mut state = State::new();
        state.put(HeaderMap::new());
        set_request_id(&mut state);

        let r = call_handler(&new_handler, AssertUnwindSafe(state));
        let response = r.wait().unwrap();
        assert_eq!(response.status(), StatusCode::INTERNAL_SERVER_ERROR);
    }

    #[test]
    fn async_panic_repeat_poll() {
        let new_handler = || {
            Ok(|_| {
                let val: Option<Box<HandlerFuture>> = None;
                let f = future::lazy(move || val.expect("test panic"));
                let f = future::lazy(move || f);
                let f = future::lazy(move || f);
                let f = future::lazy(move || f);
                Box::new(f) as Box<HandlerFuture>
            })
        };

        let mut state = State::new();
        state.put(HeaderMap::new());
        set_request_id(&mut state);

        let r = call_handler(&new_handler, AssertUnwindSafe(state));
        let response = r.wait().unwrap();
        assert_eq!(response.status(), StatusCode::INTERNAL_SERVER_ERROR);
    }
}<|MERGE_RESOLUTION|>--- conflicted
+++ resolved
@@ -20,23 +20,17 @@
 ///
 /// Timing information is recorded and logged, except in the case of a panic where the timer is
 /// moved and cannot be recovered.
-<<<<<<< HEAD
 pub(super) fn call_handler<'a, B, T>(
     t: &T,
     state: AssertUnwindSafe<State>,
 ) -> Box<Future<Item = Response<B>, Error = hyper::Error> + Send + 'a>
-=======
-pub(super) fn call_handler<'a, T>(
-    t: &T,
-    state: AssertUnwindSafe<State>,
-) -> Box<Future<Item = Response, Error = hyper::Error> + Send + 'a>
->>>>>>> 13ef997e
 where
     T: NewHandler + 'a,
 {
     let timer = Timer::new();
 
     let res = catch_unwind(move || {
+
         // Hyper doesn't allow us to present an affine-typed `Handler` interface directly. We have
         // to emulate the promise given by hyper's documentation, by creating a `Handler` value and
         // immediately consuming it.
