--- conflicted
+++ resolved
@@ -1,26 +1,4 @@
 language: rust
-<<<<<<< HEAD
-# dependencies of kcov, used by coverage
-addons:
-  apt:
-    packages:
-      - libcurl4-openssl-dev
-      - libelf-dev
-      - libdw-dev
-      - binutils-dev
-      - cmake
-    sources:
-      - kalakris-cmake
-env:
-  - PATH=$HOME/.cargo/bin:$PATH
-before_script:
-  - cargo install cargo-travis -f
-script:
-  - cargo test --all --features ci
-after_success:
-  - cargo coveralls
-matrix:
-=======
 sudo: required
 dist: trusty
 cache: cargo
@@ -30,7 +8,6 @@
   - cargo test -j2 --all
 matrix:
   fast_finish: true
->>>>>>> 9ac3d2aa
   include:
     - rust: stable
     - rust: beta
@@ -42,19 +19,10 @@
         - SHARD=rustfmt
         - PATH=$HOME/.cargo/bin/$PATH
       before_script:
-<<<<<<< HEAD
-        - rustup toolchain install nightly
-        - rustup component add --toolchain nightly rustfmt-preview
-      script:
-        - echo "Checking Gotham codebase with rustfmt release `cargo +nightly fmt --version`."
-        - cargo +nightly fmt --all -- --write-mode=diff
-
-=======
         - rustup component add --toolchain stable rustfmt-preview
       script:
         - echo "Checking Gotham codebase with rustfmt release `cargo fmt --version`."
         - cargo fmt --all -- --write-mode=diff
->>>>>>> 9ac3d2aa
   allow_failures:
     - rust: nightly
 addons:
