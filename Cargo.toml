[workspace]
members = [
    "gotham",
    "gotham_derive",

    "middleware/template",
    "middleware/diesel",

    "misc/borrow_bag",

    "examples/hello_world",
    "examples/hello_router",
    "examples/basic_router",
    "examples/hello_header",
    "examples/basic_into_response",
<<<<<<< HEAD
    "examples/basic_path_extractor",
=======
    "examples/basic_query_extractor",
>>>>>>> 6fc4e6d1
]<|MERGE_RESOLUTION|>--- conflicted
+++ resolved
@@ -13,9 +13,6 @@
     "examples/basic_router",
     "examples/hello_header",
     "examples/basic_into_response",
-<<<<<<< HEAD
     "examples/basic_path_extractor",
-=======
     "examples/basic_query_extractor",
->>>>>>> 6fc4e6d1
 ]